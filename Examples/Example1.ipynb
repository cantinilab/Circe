{
 "cells": [
  {
   "cell_type": "code",
   "execution_count": null,
   "id": "4f0a488c-3d0c-481b-a63f-0d4e76f89c95",
   "metadata": {
    "scrolled": true,
    "tags": []
   },
   "outputs": [],
   "source": [
    "pip install git+https://github.com/r-trimbour/atacnet --force-reinstall --no-deps"
   ]
  },
  {
   "cell_type": "code",
   "execution_count": null,
   "id": "95b838aa-86b3-46df-af7a-6a37c13219c9",
   "metadata": {},
   "outputs": [],
   "source": [
<<<<<<< HEAD
    "pip install snapatac2"
=======
    "pip install atacnet"
>>>>>>> 908ccfb6
   ]
  },
  {
   "cell_type": "code",
   "execution_count": null,
   "id": "94129491-8cb0-46fc-93f5-2d802f7d38a6",
   "metadata": {},
   "outputs": [],
   "source": [
    "pip install ipywidgets"
   ]
  },
  {
   "cell_type": "code",
   "execution_count": null,
   "id": "8532bf40-6a1c-4508-8e3c-e46ef65ee758",
   "metadata": {
    "tags": []
   },
   "outputs": [],
   "source": [
    "import warnings\n",
    "warnings.filterwarnings(\"ignore\", category=FutureWarning, message=r\".*Reordering categories will always return a new Categorical object.*\")\n",
    "warnings.filterwarnings(\"ignore\", category=FutureWarning, message=r\".*is_categorical_dtype is deprecated and will be removed in a future version.*\")"
   ]
  },
  {
   "cell_type": "code",
   "execution_count": null,
   "id": "18bcf460-6d87-487c-8433-7fa9f898970a",
   "metadata": {},
   "outputs": [],
   "source": [
    "import atacnet as an\n",
    "import scanpy as sc"
   ]
  },
  {
   "cell_type": "code",
   "execution_count": null,
   "id": "a1122fa9-1917-4899-beb6-ffa6d58b1d4d",
   "metadata": {},
   "outputs": [],
   "source": [
    "import numpy as np\n",
    "import pandas as pd\n",
    "import anndata as ad\n",
    "\n",
    "import scipy as sp\n",
    "from scipy import linalg\n",
    "from sklearn.datasets import make_sparse_spd_matrix\n",
    "import matplotlib.pyplot as plt"
   ]
  },
  {
   "cell_type": "code",
   "execution_count": null,
   "id": "d781f5ba-4f38-4fa2-b536-66e244734ad6",
   "metadata": {},
   "outputs": [],
   "source": [
    "sc.datasets.pbmc3k()"
   ]
  },
  {
   "cell_type": "markdown",
   "id": "b5b35075-2b58-4011-944d-316379912fe0",
   "metadata": {},
   "source": [
    "# Test with sparse covariance true matrix as GT"
   ]
  },
  {
   "cell_type": "markdown",
   "id": "3972a885-0c5c-4378-81c2-26b7cfdee1f6",
   "metadata": {
    "tags": []
   },
   "source": [
    "### 0. Create fake AnnData"
   ]
  },
  {
   "cell_type": "code",
   "execution_count": null,
   "id": "79295862-9df3-4fa4-a32c-0931c73c705f",
   "metadata": {},
   "outputs": [],
   "source": [
    "# Create fake single-cell atac-seq data\n",
    "nb_cells = 300\n",
    "nb_chr = 10\n",
    "nb_regions_per_chr = 200\n",
    "between_reg = 2000\n",
    "size_reg = 50\n",
    "\n",
    "counts = []\n",
    "for chr in range(nb_chr):\n",
    "    counts.append(pd.DataFrame(np.random.randint(0,100, size=(nb_cells, nb_regions_per_chr)),\n",
    "                        index=['Cell_'+j for j in map(str, range(nb_cells))],\n",
    "                        columns=['chr'+str(chr)+'_'+str(i)+'_'+str(i+size_reg) for i in range(1, nb_regions_per_chr*between_reg+1, between_reg)]))\n",
    "atac = ad.AnnData(pd.concat(counts, axis=1))"
   ]
  },
  {
   "cell_type": "code",
   "execution_count": null,
   "id": "f1707268-8d8f-49bb-ae0a-75c037392b22",
   "metadata": {},
   "outputs": [],
   "source": [
    "distance_threshold = 50000"
   ]
  },
  {
   "cell_type": "markdown",
   "id": "56bbfdba-4447-4778-b4d7-83be18c8923f",
   "metadata": {
    "tags": []
   },
   "source": [
    "### 1. Add region position in AnnData.obs"
   ]
  },
  {
   "cell_type": "code",
   "execution_count": null,
   "id": "2feb1282-0e2b-4e10-bb8b-8f448e4ca2a6",
   "metadata": {},
   "outputs": [],
   "source": [
    "an.add_region_infos(atac)"
   ]
  },
  {
   "cell_type": "markdown",
   "id": "d3ac14f6-fd5e-46cd-89fd-1b583802998c",
   "metadata": {
    "tags": []
   },
   "source": [
    "### 2. Replace random data with fake cov matrix"
   ]
  },
  {
   "cell_type": "code",
   "execution_count": null,
   "id": "fe157d99-c262-4009-8975-fe59f145ebc9",
   "metadata": {},
   "outputs": [],
   "source": [
    "n_samples, n_features = 300, nb_regions_per_chr\n",
    "\n",
    "prng = np.random.RandomState(0)\n",
    "prec = make_sparse_spd_matrix(\n",
    "    n_features, alpha=0.99, smallest_coef=0.4, largest_coef=0.7, random_state=prng\n",
    ")\n",
    "cov = linalg.inv(prec)\n",
    "\n",
    "#cov with only potential connections\n",
    "possible_co = sp.sparse.csr_matrix(an.atacnet.get_distances_regions(atac)<distance_threshold/2)[:cov.shape[0],:cov.shape[1]]\n",
    "possible_co = sp.sparse.coo_matrix(possible_co).toarray() + sp.sparse.coo_matrix(possible_co).toarray().T \n",
    "cov = np.eye(len(cov))*np.diag(cov) + possible_co*cov \n",
    "d = np.sqrt(np.diag(cov))\n",
    "cov /= d\n",
    "cov /= d[:, np.newaxis]\n",
    "prec *= d\n",
    "prec *= d[:, np.newaxis]\n",
    "X = prng.multivariate_normal(np.zeros(n_features), cov, size=n_samples)\n",
    "X -= X.mean(axis=0)\n",
    "X /= X.std(axis=0)\n",
    "\n",
    "X_ = np.concatenate([X]*nb_chr, axis=1)\n",
    "atac.X = np.abs(X_)\n",
    "atac.X = np.where(X_<0, 0, X_)"
   ]
  },
  {
   "cell_type": "markdown",
   "id": "ec6c2bcd-2549-43f1-bef3-f8fe6489d369",
   "metadata": {
    "tags": []
   },
   "source": [
    "### 2.A. Remove Null rows"
   ]
  },
  {
   "cell_type": "code",
   "execution_count": null,
   "id": "30d98f97-b3b5-4d21-ae8f-4de6c9797f29",
   "metadata": {
    "tags": []
   },
   "outputs": [],
   "source": [
    "sc.pp.filter_genes(atac, min_cells=1)\n",
    "atac"
   ]
  },
  {
   "cell_type": "markdown",
   "id": "6d5c7a34-66cc-4587-b8d5-e485dc975fd8",
   "metadata": {
    "tags": []
   },
   "source": [
    "### 2.B. Compute pseudocells"
   ]
  },
  {
   "cell_type": "code",
   "execution_count": null,
   "id": "2d8f7966-3f9c-4d73-bd67-5bef4fabd53f",
   "metadata": {
    "scrolled": true,
    "tags": []
   },
   "outputs": [],
   "source": [
    "# To come soon !"
   ]
  },
  {
   "cell_type": "markdown",
   "id": "23c4e2ef-c346-4c63-9efb-8e4bbeb95cb2",
   "metadata": {},
   "source": [
    "### 3 Calculate co-accessibility"
   ]
  },
  {
   "cell_type": "code",
   "execution_count": null,
   "id": "8f8a175a-da7d-4210-84f5-7273eef83b8c",
   "metadata": {},
   "outputs": [],
   "source": [
    "a = sp.sparse.coo_matrix([[1,-2],[0,0]])\n",
    "b = sp.sparse.coo_matrix([[1, 1,],[-1, 0]])"
   ]
  },
  {
   "cell_type": "code",
   "execution_count": null,
   "id": "601af6d9-08e0-4f5f-9b95-31ab567ff6f4",
   "metadata": {},
   "outputs": [],
   "source": [
    "sp.sparse.csr_matrix.multiply((sp.sparse.csr_matrix(a<0)).astype(int), (sp.sparse.csr_matrix(b)>0).astype(int)).todense()"
   ]
  },
  {
   "cell_type": "code",
   "execution_count": null,
   "id": "bbd2b4b4-a1d7-498e-be80-d804699a428e",
   "metadata": {},
   "outputs": [],
   "source": [
    "(b-a).data"
   ]
  },
  {
   "cell_type": "code",
   "execution_count": null,
   "id": "71334d76-24e9-44ad-8d56-187148c0c5e5",
   "metadata": {},
   "outputs": [],
   "source": [
    "a_ = set([i for i in zip(a.row, a.col)])\n",
    "b_ = set([i for i in zip(b.row, b.col)])"
   ]
  },
  {
   "cell_type": "code",
   "execution_count": null,
   "id": "441f9e68-1ec7-4561-8af0-0e2ab626c152",
   "metadata": {},
   "outputs": [],
   "source": [
    "sp.sparse.csr_matrix.divide(a,b)"
   ]
  },
  {
   "cell_type": "code",
   "execution_count": null,
   "id": "2472fdb7-cb70-4271-ad9d-ba1a6fcb9520",
   "metadata": {},
   "outputs": [],
   "source": [
    "a[(1,1),(1,1)]"
   ]
  },
  {
   "cell_type": "code",
   "execution_count": null,
   "id": "40aa455d-87a8-4b03-897f-b49fece5cd3f",
   "metadata": {},
   "outputs": [],
   "source": [
    "if (False - True):\n",
    "    print('ha')"
   ]
  },
  {
   "cell_type": "code",
   "execution_count": null,
   "id": "b0e0cb62-fab3-4d7f-bd0f-15ab43045b39",
   "metadata": {
    "scrolled": true,
    "tags": []
   },
   "outputs": [],
   "source": [
    "an.compute_atac_network(\n",
    "    atac, #metacells,\n",
    "    window_size=distance_threshold,\n",
    "    unit_distance = 1000,\n",
    "    distance_constraint=distance_threshold/2,\n",
    "    n_samples=50,\n",
    "    n_samples_maxtry=100,\n",
    "    max_alpha_iteration=60\n",
    ")"
   ]
  },
  {
   "cell_type": "markdown",
   "id": "69f7dc04-4e27-4b18-a368-8306078e6e46",
   "metadata": {},
   "source": [
    "*Can be stored externally using sliding_graphica_lasso*"
   ]
  },
  {
   "cell_type": "code",
   "execution_count": null,
   "id": "415223fa-1643-47cf-a1d8-bc8ae52578fd",
   "metadata": {},
   "outputs": [],
   "source": [
    "atac.X = sp.sparse.csr_matrix(atac.X)\n",
    "# atac.X = atac.X.toarray()"
   ]
  },
  {
   "cell_type": "code",
   "execution_count": null,
   "id": "1825591f-5177-4429-8791-54ef15537e66",
   "metadata": {
    "scrolled": true,
    "tags": []
   },
   "outputs": [],
   "source": [
    "final_score = an.sliding_graphical_lasso(\n",
    "    atac,\n",
    "    window_size=distance_threshold,\n",
    "    unit_distance = 1000,\n",
    "    distance_constraint=distance_threshold/2,\n",
    "    n_samples=50,\n",
    "    n_samples_maxtry=100,\n",
    "    max_alpha_iteration=500\n",
    ")\n",
    "atac.varp['atac_network'] = final_score"
   ]
  },
  {
   "cell_type": "markdown",
   "id": "aad0c904-effe-43a0-b504-d12089176550",
   "metadata": {},
   "source": [
    "### 3. B. Extract list of edges"
   ]
  },
  {
   "cell_type": "code",
   "execution_count": null,
   "id": "0a26c332-5a1e-4b10-bf0b-3e6339dace60",
   "metadata": {
    "scrolled": true,
    "tags": []
   },
   "outputs": [],
   "source": [
    "an.extract_atac_links(atac) #metacells)"
   ]
  },
  {
   "cell_type": "markdown",
   "id": "1c66dcfb-1a1d-4309-bf57-ee9b4ee1f3b4",
   "metadata": {},
   "source": [
    "### 4. Plot comparison between co-accessibility scores and covariance matrix used to generate the data"
   ]
  },
  {
   "cell_type": "code",
   "execution_count": null,
   "id": "6b39291c-d812-4c2f-8754-f295f09a8a30",
   "metadata": {},
   "outputs": [],
   "source": [
    "def diag_block_mat_slicing(L):\n",
    "    shp = L[0].shape\n",
    "    N = len(L)\n",
    "    r = range(N)\n",
    "    out = np.zeros((N,shp[0],N,shp[1]),dtype=int)\n",
    "    out[r,:,r,:] = L\n",
    "    return out.reshape(np.asarray(shp)*N)\n",
    "\n",
    "corrected = final_score.toarray()[:200, :200]\n",
    "corrected = np.where(corrected <= 0, corrected, corrected)\n",
    "corrected = corrected - np.diag(corrected)*np.eye(len(cov))\n",
    "\n",
    "cov_ = cov - np.diag(cov)*np.eye(len(cov))\n",
    "\n",
    "fig, ax = plt.subplots(1, 2, figsize=(10,10))\n",
    "ax[0].imshow(np.abs(corrected))\n",
    "ax[1].imshow(np.where(cov_<=0, cov_, cov_))\n",
    "\n",
    "\n",
    "print((corrected[:20,:20]>0).sum()/(400), (cov_[:20,:20]>0).sum()/(400),)"
   ]
  },
  {
   "cell_type": "code",
   "execution_count": null,
   "id": "bacf88f0-3339-4aa8-b0a3-8aaac651c603",
   "metadata": {},
   "outputs": [],
   "source": [
    "corrected = final_score.toarray()[:200, :200]\n",
    "corrected = np.where(corrected <= 0, 0, 1)\n",
    "\n",
    "\n",
    "fig, ax = plt.subplots(1, 2, figsize=(10,10))\n",
    "ax[0].imshow(corrected)\n",
    "ax[1].imshow(np.where(cov<=0, 0, 1))\n",
    "\n",
    "print((corrected[10,10]>0).sum()/(100), (cov[:10,:10]>0).sum()/(100))"
   ]
  },
  {
   "cell_type": "code",
   "execution_count": null,
   "id": "1e7d7a1a-63cc-49ab-bc86-916a48a45cdb",
   "metadata": {},
   "outputs": [],
   "source": [
    "df = pd.DataFrame([cov.flatten(), corrected.flatten()]).transpose()"
   ]
  },
  {
   "cell_type": "code",
   "execution_count": null,
   "id": "916aade2-0f29-4fda-b9a2-aa14aafda484",
   "metadata": {},
   "outputs": [],
   "source": [
    "final_score"
   ]
  },
  {
   "cell_type": "code",
   "execution_count": null,
   "id": "ec2c42e4-7d76-4c86-8578-2ae652c3ec1f",
   "metadata": {},
   "outputs": [],
   "source": []
  }
 ],
 "metadata": {
  "kernelspec": {
   "display_name": "Python 3 (ipykernel)",
   "language": "python",
   "name": "python3"
  },
  "language_info": {
   "codemirror_mode": {
    "name": "ipython",
    "version": 3
   },
   "file_extension": ".py",
   "mimetype": "text/x-python",
   "name": "python",
   "nbconvert_exporter": "python",
   "pygments_lexer": "ipython3",
   "version": "3.10.14"
  }
 },
 "nbformat": 4,
 "nbformat_minor": 5
}<|MERGE_RESOLUTION|>--- conflicted
+++ resolved
@@ -10,7 +10,7 @@
    },
    "outputs": [],
    "source": [
-    "pip install git+https://github.com/r-trimbour/atacnet --force-reinstall --no-deps"
+    "pip install atacnet"
    ]
   },
   {
@@ -20,11 +20,7 @@
    "metadata": {},
    "outputs": [],
    "source": [
-<<<<<<< HEAD
     "pip install snapatac2"
-=======
-    "pip install atacnet"
->>>>>>> 908ccfb6
    ]
   },
   {
