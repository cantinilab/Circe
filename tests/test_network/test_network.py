<<<<<<< HEAD
import sys
syspath = sys.path
sys.path  = [path for path in sys.path if path.strip('.')]
=======
import os 
>>>>>>> bc9f61dc
import atacnet as an
import anndata as ad
import numpy as np
import pandas as pd
<<<<<<< HEAD
import os
sys.path = syspath

#os.chdir('atacnet/')
=======
>>>>>>> bc9f61dc

# Create fake single-cell atac-seq data
nb_cells = 300
nb_chr = 10
nb_regions_per_chr = 200
between_reg = 2000
size_reg = 50

counts = []  # Create one DataFrame (cells x regions) per chromosome
for chr in range(nb_chr):
    counts.append(pd.DataFrame(np.random.randint(0,100, size=(nb_cells, nb_regions_per_chr)),
                        index=['Cell_'+j for j in map(str, range(nb_cells))],
                        columns=['chr'+str(chr)+'_'+str(i)+'_'+str(i+size_reg) for i in range(1, nb_regions_per_chr*between_reg+1, between_reg)]))
atac = ad.AnnData(pd.concat(counts, axis=1))  # Create AnnData object from the dataframes

distance_threshold = 50000

def test_annotation_functions():
  # Add region annotations in AnnData.var dataframe
  an.add_region_infos(atac)


def test_network_atac():
    # Add region annotations in AnnData.var dataframe
    an.add_region_infos(atac)

    # Compute network and add it directly in AnnData.varp attribute
    an.compute_atac_network(
        atac, #metacells,
        window_size=distance_threshold,
        unit_distance = 1000,
        distance_constraint=distance_threshold/2,
        n_samples=50,
        n_samples_maxtry=100,
        max_alpha_iteration=60
    )

    # Extract from AnnData.varp the dataframe listing the edges (peak1 - peak2)
    # Names are sorted by alphabetical order (Peak1 < Peak2)
    an.extract_atac_links(atac)<|MERGE_RESOLUTION|>--- conflicted
+++ resolved
@@ -1,21 +1,10 @@
-<<<<<<< HEAD
-import sys
-syspath = sys.path
-sys.path  = [path for path in sys.path if path.strip('.')]
-=======
-import os 
->>>>>>> bc9f61dc
 import atacnet as an
 import anndata as ad
 import numpy as np
 import pandas as pd
-<<<<<<< HEAD
-import os
-sys.path = syspath
+import os 
 
-#os.chdir('atacnet/')
-=======
->>>>>>> bc9f61dc
+os.chdir('tests')
 
 # Create fake single-cell atac-seq data
 nb_cells = 300
